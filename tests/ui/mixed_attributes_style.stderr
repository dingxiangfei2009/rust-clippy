--- conflicted
+++ resolved
@@ -1,9 +1,5 @@
 error: item has both inner and outer attributes
-<<<<<<< HEAD
-  --> tests/ui/mixed_attributes_style.rs:4:1
-=======
   --> tests/ui/mixed_attributes_style.rs:10:1
->>>>>>> 5a9e9b0e
    |
 LL | / #[allow(unused)]
 LL | | fn foo1() {
@@ -14,11 +10,7 @@
    = help: to override `-D warnings` add `#[allow(clippy::mixed_attributes_style)]`
 
 error: item has both inner and outer attributes
-<<<<<<< HEAD
-  --> tests/ui/mixed_attributes_style.rs:18:1
-=======
   --> tests/ui/mixed_attributes_style.rs:24:1
->>>>>>> 5a9e9b0e
    |
 LL | / /// linux
 LL | |
@@ -27,11 +19,7 @@
    | |_______________^
 
 error: item has both inner and outer attributes
-<<<<<<< HEAD
-  --> tests/ui/mixed_attributes_style.rs:33:1
-=======
   --> tests/ui/mixed_attributes_style.rs:39:1
->>>>>>> 5a9e9b0e
    |
 LL | / #[allow(unused)]
 LL | | mod bar {
