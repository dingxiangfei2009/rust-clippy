--- conflicted
+++ resolved
@@ -106,11 +106,7 @@
    |     ^^^^^^^^^^^^^^^^^^
 
 error: this argument is a mutable reference, but not used mutably
-<<<<<<< HEAD
-  --> $DIR/slow_vector_initialization.rs:91:18
-=======
   --> $DIR/slow_vector_initialization.rs:105:18
->>>>>>> 6150bf5b
    |
 LL | fn do_stuff(vec: &mut [u8]) {}
    |                  ^^^^^^^^^ help: consider changing to: `&[u8]`
